--- conflicted
+++ resolved
@@ -57,12 +57,8 @@
         task_losses = model(images, labels)
         alpha = torch.from_numpy(self.preference).to(self.device)
         weighted_loss = torch.sum(task_losses * alpha)  # * 5. * max(epo_lp.mu_rl, 0.2)
-<<<<<<< HEAD
+        weighted_loss.backward(retain_graph=True)
 
-=======
-        weighted_loss.backward(retain_graph=True)
-        
->>>>>>> 8b9f6846
         # obtain and store the gradient for each task
         flat_grads = list()
         for i in range(self.dataset_config.n_tasks):
@@ -71,16 +67,11 @@
             for name, param in last_layer:
                 if name in ["weight"]:
                     gygw = torch.autograd.grad(task_losses[i], param, create_graph=True)
-                    
+
             # normalize
-<<<<<<< HEAD
             flat_grads.append(gygw[0].flatten() / torch.linalg.norm(gygw[0].flatten()))
-        optimizer.zero_grad()
-=======
-            flat_grads.append( gygw[0].flatten() / torch.linalg.norm(gygw[0].flatten()))
-        
+
         # optimizer.zero_grad()
->>>>>>> 8b9f6846
         # compute the cos similarity between tasks for the gradients on the shared parameters
         running_sum = torch.tensor(0.0, requires_grad=True).cuda()
         for i, i_grad in enumerate(flat_grads):
@@ -88,28 +79,18 @@
                 if i != j:
                     cos_sim_2 = torch.dot(i_grad, j_grad) ** 2
                     running_sum += cos_sim_2
-<<<<<<< HEAD
+
                     self.running_grad_sim_dict[i][j]["running_sum"].append(
                         np.asarray(cos_sim_2.detach().cpu())
                     )
 
-        # penalize it as a losss
-        total_loss = (
-            weighted_loss
-            + self.cos_penalty
+        # minimize the cos similarity
+        cos_align_loss = (
+            self.cos_penalty
             / (self.dataset_config.n_tasks * (self.dataset_config.n_tasks - 1))
             * running_sum
         )
-        total_loss.backward()
-
-=======
-                    
-                    self.running_grad_sim_dict[i][j]["running_sum"].append(np.asarray(cos_sim_2.detach().cpu()))
-
-        # minimize the cos similarity
-        cos_align_loss = (self.cos_penalty / (self.dataset_config.n_tasks*(self.dataset_config.n_tasks-1)) * running_sum)
         cos_align_loss.backward()
->>>>>>> 8b9f6846
         optimizer.step()
 
     def run(self):
