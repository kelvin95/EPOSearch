--- conflicted
+++ resolved
@@ -24,13 +24,8 @@
         task_losses = model(images, labels)
         alpha = torch.from_numpy(self.preference).to(self.device)
         weighted_loss = torch.sum(task_losses * alpha)  # * 5. * max(epo_lp.mu_rl, 0.2)
-<<<<<<< HEAD
+        weighted_loss.backward(retain_graph=True)
 
-
-=======
-        weighted_loss.backward(retain_graph=True)
-        
->>>>>>> 8b9f6846
         # obtain and store the gradient for each task
         flat_grads = list()
         for i in range(self.dataset_config.n_tasks):
@@ -39,10 +34,10 @@
             for name, param in last_layer:
                 if name in ["weight"]:
                     gygw = torch.autograd.grad(task_losses[i], param, create_graph=True)
-                    
+
             # normalize
-            flat_grads.append( gygw[0].flatten() / torch.linalg.norm(gygw[0].flatten()))
-        
+            flat_grads.append(gygw[0].flatten() / torch.linalg.norm(gygw[0].flatten()))
+
         # optimizer.zero_grad()
         # compute the cos similarity between tasks for the gradients on the shared parameters
         running_sum = torch.tensor(0.0, requires_grad=True).cuda()
@@ -51,21 +46,28 @@
                 if i != j:
                     cos_sim_2 = torch.dot(i_grad, j_grad) ** 2
                     running_sum += cos_sim_2
-                    
-                    self.running_grad_sim_dict[i][j]["running_sum"].append(np.asarray(cos_sim_2.detach().cpu()))
+
+                    self.running_grad_sim_dict[i][j]["running_sum"].append(
+                        np.asarray(cos_sim_2.detach().cpu())
+                    )
 
         # maximize the cos similarity instead
-        cos_align_loss = -(self.cos_penalty / (self.dataset_config.n_tasks*(self.dataset_config.n_tasks-1)) * running_sum)
+        cos_align_loss = -(
+            self.cos_penalty
+            / (self.dataset_config.n_tasks * (self.dataset_config.n_tasks - 1))
+            * running_sum
+        )
         cos_align_loss.backward()
         optimizer.step()
-
 
     def run(self):
         """Run GradAlign with Linear Scalarization."""
         print(f"**** Now running {self.name} on {self.dataset} ... ")
         start_time = time()
         results = dict()
-        preferences = rand_unit_vectors(self.dataset_config.n_tasks, self.flags.n_preferences, True)
+        preferences = rand_unit_vectors(
+            self.dataset_config.n_tasks, self.flags.n_preferences, True
+        )
 
         for i, preference in enumerate(preferences):
             self.preference = preference
@@ -73,7 +75,9 @@
             s_t = time()
             self.cos_penalty = 1
             model = self.configure_model()
-            optimizer = torch.optim.SGD(model.parameters(), lr=self.flags.lr, momentum=self.flags.momentum)
+            optimizer = torch.optim.SGD(
+                model.parameters(), lr=self.flags.lr, momentum=self.flags.momentum
+            )
 
             #  initial exponential moving average grad sim pairs
             optimizer.zero_grad()
@@ -90,8 +94,16 @@
             print(self.running_grad_sim_dict)
             result, checkpoint = self.train(model, optimizer)
             results[i] = dict(r=preference, res=result, checkpoint=checkpoint)
-            self.dump(results, self.prefix + f"_{self.flags.n_preferences}_{self.cos_penalty}_from_0-{i}.pkl")
-            self.dump(self.running_grad_sim_dict, self.prefix + f"_{self.flags.n_preferences}_gradsim_{self.cos_penalty}_dict_from_0-{i}.pkl")
+            self.dump(
+                results,
+                self.prefix
+                + f"_{self.flags.n_preferences}_{self.cos_penalty}_from_0-{i}.pkl",
+            )
+            self.dump(
+                self.running_grad_sim_dict,
+                self.prefix
+                + f"_{self.flags.n_preferences}_gradsim_{self.cos_penalty}_dict_from_0-{i}.pkl",
+            )
 
         total_time = timedelta(seconds=round(time() - start_time))
         print(f"**** Time taken for {self.name} on {self.dataset} = {total_time}s.")